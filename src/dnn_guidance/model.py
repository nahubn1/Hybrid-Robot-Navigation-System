from __future__ import annotations

from pathlib import Path
from torch import nn
import torch

<<<<<<< HEAD
__all__ = [
    "UNetFiLM",
    "HRFiLMNet",
    "ConditionalDenoisingUNet",
    "diffusion_unet",
    "create_model",
]
=======
__all__ = ["UNetFiLM", "HRFiLMNet", "ConditionalDenoisingUNet", "create_model"]
>>>>>>> 95809d47

from .config import UNetConfig, HRFiLMConfig, DiffusionUNetConfig
from .modules import (
    DoubleConv,
    EncoderBlock,
    DecoderBlock,
    DecoderBlockWithGrid,
    FiLMLayer,
    FiLM,
    ResidualBlock,
    DilatedResidualBlock,
)
from .diffusion import ConditionalDenoisingUNet

# Backwards compatible alias used by older code and configuration files
diffusion_unet = ConditionalDenoisingUNet


class UNetFiLM(nn.Module):
    """Full U-Net model with FiLM modulation at the bottleneck."""

    def __init__(self, cfg: UNetConfig | None = None) -> None:
        super().__init__()
        self.cfg = cfg or UNetConfig()
        c = self.cfg
        # Encoder layers
        self.encoder0 = DoubleConv(c.in_channels, c.enc_channels[0])
        self.encoder1 = EncoderBlock(c.enc_channels[0], c.enc_channels[1])
        self.encoder2 = EncoderBlock(c.enc_channels[1], c.enc_channels[2])
        # Bottleneck max pooling then DoubleConv and FiLM conditioning
        self.pool = nn.MaxPool2d(2, 2)
        self.bottleneck = DoubleConv(c.enc_channels[2], c.bottleneck_channels)
        self.bottleneck_film = FiLMLayer(
            robot_param_dim=c.robot_param_dim,
            feature_map_channels=c.bottleneck_channels,
        )
        # Decoder layers
        self.decoder2 = DecoderBlock(c.bottleneck_channels, c.dec_channels[0])
        self.decoder1 = DecoderBlock(c.dec_channels[0], c.dec_channels[1])
        self.decoder0 = DecoderBlock(c.dec_channels[1], c.dec_channels[2])
        # Final output convolution
        self.head = nn.Conv2d(c.dec_channels[2], c.out_channels, kernel_size=1)

    def forward(self, grid_tensor, robot_tensor):
        """Forward pass through the network.

        Parameters
        ----------
        grid_tensor : torch.Tensor
            Batched grid map tensor of shape ``[B, 4, 200, 200]``.
        robot_tensor : torch.Tensor
            Robot parameter tensor of shape ``[B, 2]``.
        """
        # Encoder path with skip connections
        x0 = self.encoder0(grid_tensor)
        x1 = self.encoder1(x0)
        x2 = self.encoder2(x1)

        # Bottleneck and FiLM modulation
        x3 = self.pool(x2)
        x3 = self.bottleneck(x3)
        x3 = self.bottleneck_film(x3, robot_tensor)

        # Decoder path with skip connections
        d2 = self.decoder2(x3, x2)
        d1 = self.decoder1(d2, x1)
        d0 = self.decoder0(d1, x0)

        # 1x1 convolution head producing raw logits
        logits = self.head(d0)
        return logits


class HRFiLMNet(nn.Module):
    """High-resolution network with FiLM conditioning."""

    def __init__(self, cfg: HRFiLMConfig | None = None) -> None:
        super().__init__()
        self.cfg = cfg or HRFiLMConfig()
        c = self.cfg

        # Stem
        self.stem = nn.Sequential(
            nn.Conv2d(c.in_channels, 32, kernel_size=3, padding=1, bias=False),
            nn.BatchNorm2d(32),
            nn.ReLU(inplace=True),
            nn.Conv2d(32, 32, kernel_size=3, padding=1, bias=False),
            nn.BatchNorm2d(32),
            nn.ReLU(inplace=True),
        )

        self.stage1 = nn.Sequential(*[ResidualBlock(32) for _ in range(4)])

        self.down2 = self._make_downsample(c.stage_channels[0], c.stage_channels[1])
        self.down3 = self._make_downsample(c.stage_channels[1], c.stage_channels[2])
        self.down4 = self._make_downsample(c.stage_channels[2], c.stage_channels[3])

        self.res2_b0 = ResidualBlock(c.stage_channels[0])
        self.res2_b1 = ResidualBlock(c.stage_channels[1])
        self.res3_b0 = ResidualBlock(c.stage_channels[0])
        self.res3_b1 = ResidualBlock(c.stage_channels[1])
        self.res3_b2 = ResidualBlock(c.stage_channels[2])
        self.res4_b0 = ResidualBlock(c.stage_channels[0])
        self.res4_b1 = ResidualBlock(c.stage_channels[1])
        self.res4_b2 = ResidualBlock(c.stage_channels[2])
        self.res4_b3 = ResidualBlock(c.stage_channels[3])

        # FiLM modules for stage3 and stage4
        self.film1 = FiLM(cond_dim=c.robot_param_dim, feat_dim=c.stage_channels[1])
        self.film2 = FiLM(cond_dim=c.robot_param_dim, feat_dim=c.stage_channels[0])

        # Context blocks after HR backbone
        self.context = nn.Sequential(
            DilatedResidualBlock(256, dilation=2),
            DilatedResidualBlock(256, dilation=4),
        )

        self.conv_fuse = nn.Conv2d(sum(c.stage_channels), 256, kernel_size=1)
        self.conv_head = nn.Sequential(
            nn.Conv2d(256, 64, kernel_size=1),
            nn.PixelShuffle(2),  # 64 -> 16 channels, 200 -> 400
            nn.Conv2d(16, 16, kernel_size=3, padding=1, groups=16),
            nn.Conv2d(16, c.out_channels, kernel_size=1),
        )

    def _make_downsample(self, in_ch: int, out_ch: int) -> nn.Sequential:
        return nn.Sequential(
            nn.Conv2d(in_ch, out_ch, kernel_size=3, stride=2, padding=1, bias=False),
            nn.BatchNorm2d(out_ch),
            nn.ReLU(inplace=True),
        )

    def forward(self, grid_tensor, robot_tensor):
        c = self.cfg
        # Stem and Stage1
        x = self.stem(grid_tensor)
        b0 = self.stage1(x)

        # Stage2
        b1 = self.down2(b0)
        b0 = self.res2_b0(b0)
        b1 = self.res2_b1(b1)

        # Stage3 with FiLM on branch1
        b1 = self.film1(robot_tensor, b1)
        b2 = self.down3(b1)
        b0 = self.res3_b0(b0)
        b1 = self.res3_b1(b1)
        b2 = self.res3_b2(b2)

        # Stage4 with FiLM on branch0
        b0 = self.film2(robot_tensor, b0)
        b3 = self.down4(b2)
        b0 = self.res4_b0(b0)
        b1 = self.res4_b1(b1)
        b2 = self.res4_b2(b2)
        b3 = self.res4_b3(b3)

        # Upsample all branches to highest resolution
        up1 = nn.functional.interpolate(b1, scale_factor=2, mode="bilinear", align_corners=False)
        up2 = nn.functional.interpolate(b2, scale_factor=4, mode="bilinear", align_corners=False)
        up3 = nn.functional.interpolate(b3, scale_factor=8, mode="bilinear", align_corners=False)
        feats = torch.cat([b0, up1, up2, up3], dim=1)

        feats = self.conv_fuse(feats)
        feats = self.context(feats)
        logits = self.conv_head(feats)

        # Center crop back to 200x200
        if logits.size(-1) > 200:
            crop = (logits.size(-1) - 200) // 2
            logits = logits[:, :, crop:-crop, crop:-crop]
        return logits


def create_model(name: str, cfg_path: str | Path | None = None) -> nn.Module:
    """Factory to instantiate navigation models by name.

    Parameters
    ----------
    name : str
        Identifier of the model architecture. Supported values are
        ``"unet_film"``, ``"hr_film_net`` and ``"diffusion_unet"``.
    cfg_path : str | Path, optional
        Optional YAML file with model hyper-parameters.

    Returns
    -------
    nn.Module
        Instantiated model ready for training or inference.
    """

    # Normalize the provided model identifier to avoid issues with leading or
    # trailing whitespace or letter casing differences.
    name = name.strip().lower()
<<<<<<< HEAD
=======
    print(name)
>>>>>>> 95809d47
    if name == "unet_film":
        cfg = UNetConfig.from_yaml(cfg_path) if cfg_path else UNetConfig()
        return UNetFiLM(cfg)
    if name in {"hr_film_net", "hrfilmnet"}:
        cfg = HRFiLMConfig.from_yaml(cfg_path) if cfg_path else HRFiLMConfig()
        return HRFiLMNet(cfg)
    if name in {"diffusion_unet", "heatmap_diffusion"}:
        cfg = (
            DiffusionUNetConfig.from_yaml(cfg_path)
            if cfg_path
            else DiffusionUNetConfig()
        )
        return ConditionalDenoisingUNet(
            in_channels=cfg.in_channels,
            grid_channels=cfg.grid_channels,
            robot_param_dim=cfg.robot_param_dim,
            time_dim=cfg.time_dim,
            enc_channels=cfg.enc_channels,
            bottleneck_channels=cfg.bottleneck_channels,
            dec_channels=cfg.dec_channels,
        )
    raise ValueError(f"Unknown model '{name}'")
<|MERGE_RESOLUTION|>--- conflicted
+++ resolved
@@ -4,7 +4,6 @@
 from torch import nn
 import torch
 
-<<<<<<< HEAD
 __all__ = [
     "UNetFiLM",
     "HRFiLMNet",
@@ -12,9 +11,6 @@
     "diffusion_unet",
     "create_model",
 ]
-=======
-__all__ = ["UNetFiLM", "HRFiLMNet", "ConditionalDenoisingUNet", "create_model"]
->>>>>>> 95809d47
 
 from .config import UNetConfig, HRFiLMConfig, DiffusionUNetConfig
 from .modules import (
@@ -210,10 +206,7 @@
     # Normalize the provided model identifier to avoid issues with leading or
     # trailing whitespace or letter casing differences.
     name = name.strip().lower()
-<<<<<<< HEAD
-=======
-    print(name)
->>>>>>> 95809d47
+
     if name == "unet_film":
         cfg = UNetConfig.from_yaml(cfg_path) if cfg_path else UNetConfig()
         return UNetFiLM(cfg)
