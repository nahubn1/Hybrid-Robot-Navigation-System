--- conflicted
+++ resolved
@@ -3,10 +3,8 @@
 from __future__ import annotations
 
 import argparse
-<<<<<<< HEAD
-=======
-import hashlib
->>>>>>> d5fc87cb
+
+
 import pickle
 from pathlib import Path
 import yaml
@@ -21,16 +19,8 @@
 SWITCH_KEY = 'n'
 
 
-<<<<<<< HEAD
-=======
-def grid_hash(grid: np.ndarray) -> str:
-    """Return a short hash string for ``grid``."""
-    h = hashlib.sha256()
-    h.update(grid.tobytes())
-    return h.hexdigest()[:16]
 
 
->>>>>>> d5fc87cb
 def compose_visualization(
     sample_path: Path,
     gt_dir: Path,
@@ -82,12 +72,9 @@
     if show_prm:
         clearance = float(sample["clearance"])
         step = float(sample["step_size"])
-<<<<<<< HEAD
+
         key = f"{sample_path.stem}_{prm_samples}_{prm_k}_{clearance}_{step}"
-=======
-        key = f"{grid_hash(grid)}_{prm_samples}_{prm_k}_{clearance}_{step}"
 
->>>>>>> d5fc87cb
         prm_path = filtered_cache_dir / f"{key}_filtered_prm.pkl"
         if prm_path.exists():
             with open(prm_path, "rb") as f:
@@ -147,10 +134,7 @@
     prm_samples = int(cfg.get("samples", 500))
     prm_k = int(cfg.get("k_neighbors", 10))
     filtered_cache_dir = Path(cfg.get("filtered_cache_dir", ".cache/filtered"))
-<<<<<<< HEAD
 
-=======
->>>>>>> d5fc87cb
     root = tk.Tk()
     root.withdraw()
     while True:
