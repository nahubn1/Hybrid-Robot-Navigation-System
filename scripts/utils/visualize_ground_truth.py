#!/usr/bin/env python3
"""Compose a layered visualization of ground truth data for one sample."""
from __future__ import annotations

import argparse
import hashlib
import pickle
from pathlib import Path
import yaml


import numpy as np
import matplotlib.pyplot as plt
import tkinter as tk
from tkinter import filedialog

# Use a key that doesn't conflict with matplotlib's shortcuts, e.g., 'N' for next
SWITCH_KEY = 'n'


def grid_hash(grid: np.ndarray) -> str:
    """Return a short hash string for ``grid``."""
    h = hashlib.sha256()
    h.update(grid.tobytes())
    return h.hexdigest()[:16]


def compose_visualization(
    sample_path: Path,
    gt_dir: Path,
    *,
    show_indices: bool,
    show_prm: bool,
    prm_samples: int,
    prm_k: int,
<<<<<<< HEAD
    filtered_cache_dir: Path,
) -> plt.Figure:
    """Return a matplotlib figure visualizing a ground truth sample.

    The PRM overlay is loaded from ``filtered_cache_dir`` using the same cache key
=======
    cache_dir: Path,
) -> plt.Figure:
    """Return a matplotlib figure visualizing a ground truth sample.

    The PRM overlay is loaded from ``cache_dir`` using the same cache key
>>>>>>> 5b1e02b8
    employed during ground truth generation.
    """
    base = gt_dir / sample_path.with_suffix("").name

    # Load base sample and ground truth arrays
    sample = np.load(sample_path, allow_pickle=True)
    grid = sample["map"]
    gt = np.load(base.with_suffix(".npz"))
    indices = gt["indices"]
    mask = gt["mask"]
    heat = gt["heatmap"]

    # Determine start and goal coordinates (x, y)
    start_pos = np.argwhere(grid == 8)
    goal_pos = np.argwhere(grid == 9)
    if start_pos.size == 0 or goal_pos.size == 0:
        raise ValueError("Sample does not contain start/goal markers")
    start = start_pos[0][::-1]
    goal = goal_pos[0][::-1]

    fig, ax = plt.subplots(figsize=(6, 6))

    # --- Layer 1: base map ---
    free_color = np.ones((*grid.shape, 3)) * 0.9  # light grey
    obstacles = (grid != 0) & (grid != 8) & (grid != 9)
    free_color[obstacles] = 0.3  # dark grey
    ax.imshow(free_color, origin="lower")

    # --- Layer 2: start/goal markers ---
    start_plot = ax.scatter(start[0], start[1], s=120, c="green", marker="o",
                            edgecolors="black", linewidths=1, label="Start", zorder=3)
    goal_plot = ax.scatter(goal[0], goal[1], s=150, c="red", marker="*",
                           edgecolors="black", linewidths=1, label="Goal", zorder=3)

    # --- Optional Layer 3: PRM roadmap ---
    if show_prm:
        clearance = float(sample["clearance"])
        step = float(sample["step_size"])
        key = f"{grid_hash(grid)}_{prm_samples}_{prm_k}_{clearance}_{step}"
<<<<<<< HEAD
        prm_path = filtered_cache_dir / f"{key}_filtered_prm.pkl"
=======
        prm_path = cache_dir / f"{key}_filtered_prm.pkl"
>>>>>>> 5b1e02b8
        if prm_path.exists():
            with open(prm_path, "rb") as f:
                prm = pickle.load(f)
            for u, v in prm.edges():
                x1, y1 = prm.nodes[u]["pos"]
                x2, y2 = prm.nodes[v]["pos"]
                ax.plot([x1, x2], [y1, y2], color="black", linewidth=0.5, alpha=0.5, zorder=2)
            if prm.number_of_nodes() > 0:
                pts = np.array([prm.nodes[n]["pos"] for n in prm.nodes])
                ax.scatter(pts[:, 0], pts[:, 1], s=8, c="black", alpha=0.7, zorder=2)
        else:
            ax.text(0.5, 0.5, "PRM cache missing", transform=ax.transAxes, ha="center", va="center",
                    color="red", fontsize=10, zorder=5)

    # --- Layer 4: probabilistic heatmap ---
    ax.imshow(heat, cmap="viridis", alpha=0.6, origin="lower")

    # --- Layer 5: raw planner path ---
    path_coords = np.argwhere(indices > 0)
    order = np.argsort(indices[path_coords[:, 0], path_coords[:, 1]])
    path = path_coords[order]
    (path_plot,) = ax.plot(path[:, 1], path[:, 0], color="cyan", linewidth=1,
                           label="Raw Path", zorder=4)

    # --- Optional Layer 6: step indices ---
    if show_indices:
        for y, x in path:
            idx = int(indices[y, x])
            ax.text(x, y, str(idx), fontsize=6, color="black",
                    ha="center", va="center", zorder=5)

    ax.set_title(f"Ground Truth: {sample_path.stem}")
    ax.axis("off")
    ax.legend(loc="upper right")
    fig.tight_layout()
    return fig


def main() -> None:
    parser = argparse.ArgumentParser(description="Visualize ground truth samples")
    default_cfg = (
        Path(__file__).resolve().parents[2]
        / "configs/data_generation/visualize_ground_truth.yaml"
    )
    parser.add_argument(
        "--config",
        type=Path,
        default=default_cfg,
        help="YAML configuration file",
    )
    args = parser.parse_args()
    cfg = yaml.safe_load(args.config.read_text())
    gt_dir = Path(cfg.get("ground_truth_dir", "data/ground_truth"))
    show_indices = bool(cfg.get("show_indices", False))
    show_prm = bool(cfg.get("show_prm", True))
    prm_samples = int(cfg.get("samples", 500))
    prm_k = int(cfg.get("k_neighbors", 10))
<<<<<<< HEAD
    filtered_cache_dir = Path(cfg.get("filtered_cache_dir", ".cache/filtered"))
=======
    cache_dir = Path(cfg.get("cache_dir", ".cache"))
>>>>>>> 5b1e02b8

    root = tk.Tk()
    root.withdraw()
    while True:
        sample_path = filedialog.askopenfilename(
            title="Select .npz sample file", filetypes=[("NPZ files", "*.npz")]
        )
        if not sample_path:
            break
        fig = compose_visualization(
            Path(sample_path),
            gt_dir,
            show_indices=show_indices,
            show_prm=show_prm,
            prm_samples=prm_samples,
            prm_k=prm_k,
<<<<<<< HEAD
            filtered_cache_dir=filtered_cache_dir,
=======
            cache_dir=cache_dir,
>>>>>>> 5b1e02b8
        )
        switch_file = {'next': False}

        def on_key(event):
            if event.key == SWITCH_KEY:
                switch_file['next'] = True
                plt.close(fig)

        fig.canvas.mpl_connect('key_press_event', on_key)
        plt.show()
        if not switch_file['next']:
            break


if __name__ == "__main__":
    main()<|MERGE_RESOLUTION|>--- conflicted
+++ resolved
@@ -33,19 +33,11 @@
     show_prm: bool,
     prm_samples: int,
     prm_k: int,
-<<<<<<< HEAD
     filtered_cache_dir: Path,
 ) -> plt.Figure:
     """Return a matplotlib figure visualizing a ground truth sample.
 
     The PRM overlay is loaded from ``filtered_cache_dir`` using the same cache key
-=======
-    cache_dir: Path,
-) -> plt.Figure:
-    """Return a matplotlib figure visualizing a ground truth sample.
-
-    The PRM overlay is loaded from ``cache_dir`` using the same cache key
->>>>>>> 5b1e02b8
     employed during ground truth generation.
     """
     base = gt_dir / sample_path.with_suffix("").name
@@ -85,11 +77,8 @@
         clearance = float(sample["clearance"])
         step = float(sample["step_size"])
         key = f"{grid_hash(grid)}_{prm_samples}_{prm_k}_{clearance}_{step}"
-<<<<<<< HEAD
+
         prm_path = filtered_cache_dir / f"{key}_filtered_prm.pkl"
-=======
-        prm_path = cache_dir / f"{key}_filtered_prm.pkl"
->>>>>>> 5b1e02b8
         if prm_path.exists():
             with open(prm_path, "rb") as f:
                 prm = pickle.load(f)
@@ -147,12 +136,7 @@
     show_prm = bool(cfg.get("show_prm", True))
     prm_samples = int(cfg.get("samples", 500))
     prm_k = int(cfg.get("k_neighbors", 10))
-<<<<<<< HEAD
     filtered_cache_dir = Path(cfg.get("filtered_cache_dir", ".cache/filtered"))
-=======
-    cache_dir = Path(cfg.get("cache_dir", ".cache"))
->>>>>>> 5b1e02b8
-
     root = tk.Tk()
     root.withdraw()
     while True:
@@ -168,11 +152,7 @@
             show_prm=show_prm,
             prm_samples=prm_samples,
             prm_k=prm_k,
-<<<<<<< HEAD
             filtered_cache_dir=filtered_cache_dir,
-=======
-            cache_dir=cache_dir,
->>>>>>> 5b1e02b8
         )
         switch_file = {'next': False}
 
