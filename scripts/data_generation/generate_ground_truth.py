#!/usr/bin/env python3
"""Generate ground truth paths and heatmaps using PRM and D* Lite."""

from __future__ import annotations

import argparse
from functools import partial
from multiprocessing import Pool
from pathlib import Path
import pickle
import sys
import math
from typing import Tuple, Dict, Optional
from collections import deque
import random
import warnings
import hashlib
import shutil
from tqdm import tqdm
import networkx as nx

import numpy as np
import yaml


class GroundTruthGenerationError(RuntimeError):
    """Raised when ground truth generation fails."""

    def __init__(
        self,
        message: str,
        segment: tuple[tuple[int, int], tuple[int, int]] | None = None,
    ) -> None:
        super().__init__(message)
        self.segment = segment


SRC_PATH = Path(__file__).resolve().parents[2] / "src"
sys.path.append(str(SRC_PATH))

from planning_algorithms.prm import build_prm
from planning_algorithms.dstar_lite import DStarLite
from utils.image_processing import distance_transform, dilate, gaussian_blur
from utils.graph_helpers import filter_graph, snap_point, bresenham_line


CACHE_DIR = Path(".cache")
CACHE_DIR.mkdir(exist_ok=True)


def grid_hash(grid: np.ndarray) -> str:
    """Return a short hash string for ``grid``."""
    h = hashlib.sha256()
    h.update(grid.tobytes())
    return h.hexdigest()[:16]


def clear_cache() -> None:
    """Remove all cached files."""
    shutil.rmtree(CACHE_DIR, ignore_errors=True)
    CACHE_DIR.mkdir(exist_ok=True)


def load_config(path: Path) -> dict:
    with open(path, 'r') as f:
        return yaml.safe_load(f)


def parse_args() -> argparse.Namespace:
    p = argparse.ArgumentParser(description='Generate ground truth data')
    default_cfg = (
        Path(__file__).resolve().parents[2]
        / 'configs/data_generation/ground_truth_generation.yaml'
    )
    p.add_argument(
        '--config',
        type=str,
        default=str(default_cfg),
        help='YAML configuration file',
    )
    p.add_argument(
        '--clear-cache',
        action='store_true',
        help='remove cached preprocessing results before running',
    )

    return p.parse_args()


def load_npz(file_path: Path):
    """Load a training sample from an ``npz`` file with validation."""
    if not file_path.exists():
        raise GroundTruthGenerationError(f"load_npz: file not found -> {file_path}")
    try:
        data = np.load(file_path, allow_pickle=True)
    except Exception as exc:
        raise GroundTruthGenerationError(
            f"load_npz: failed to read {file_path}: {exc}"
        ) from exc

    required = {"map", "clearance", "step_size"}
    missing = required.difference(data.files)
    if missing:
        raise GroundTruthGenerationError(
            f"load_npz: missing keys {missing} in {file_path}"
        )

    grid = data["map"]
    c = float(data["clearance"])
    s = float(data["step_size"])
    cfg = data.get("config", None)
    return grid, c, s, cfg


def preprocess_map(map_id: str, grid: np.ndarray, num_samples: int, k: int):
    """Compute and cache distance transform and PRM for a map.

    The cache key is derived from a hash of ``grid`` so identical maps share
    cached results regardless of filename.
    """
    if grid.size == 0:
        raise GroundTruthGenerationError(
            f"preprocess_map: empty grid for map_id={map_id}"
        )
    key = f"{grid_hash(grid)}_{num_samples}_{k}"
    dist_path = CACHE_DIR / f"{key}_dist.npy"
    prm_path = CACHE_DIR / f"{key}_prm.pkl"
    if dist_path.exists() and prm_path.exists():
        try:
            dist = np.load(dist_path)
            with open(prm_path, "rb") as f:
                prm = pickle.load(f)
            return dist, prm
        except Exception:
            # Corrupted cache files can occur if a previous run was interrupted
            # while writing. Remove them and regenerate from scratch.
            dist_path.unlink(missing_ok=True)
            prm_path.unlink(missing_ok=True)
    try:
        dist = distance_transform((grid != 0).astype(np.uint8))
        prm = build_prm((grid != 0).astype(np.uint8), num_samples=num_samples, k=k)
    except Exception as exc:
        raise GroundTruthGenerationError(
            f"preprocess_map: failed to build PRM for {map_id}: {exc}"
        ) from exc
    try:
        np.save(dist_path, dist)
        with open(prm_path, "wb") as f:
            pickle.dump(prm, f)
    except Exception as exc:
        raise GroundTruthGenerationError(
            f"preprocess_map: failed to write cache for {map_id}: {exc}"
        ) from exc
    return dist, prm


def densify_path(nodes: list[Tuple[int, int]], step: float) -> list[Tuple[int, int]]:
    """Return all grid cells along ``nodes`` using Bresenham line expansion."""
    if step <= 0:
        raise GroundTruthGenerationError("densify_path: step must be positive")
    if len(nodes) < 2:
        raise GroundTruthGenerationError("densify_path: need at least two nodes")
    result: list[Tuple[int, int]] = []
    last: Tuple[int, int] | None = None
    for (x1, y1), (x2, y2) in zip(nodes[:-1], nodes[1:]):
        for x, y in bresenham_line(x1, y1, x2, y2):
            pt = (int(x), int(y))
            if pt == last:
                continue
            result.append(pt)
            last = pt
    if result[-1] != nodes[-1]:
        result.append(nodes[-1])
    return result


def path_collision_free(
    grid: np.ndarray, path: list[Tuple[int, int]]
) -> tuple[bool, tuple[tuple[int, int], tuple[int, int]] | None]:
    """Check that ``path`` does not intersect occupied cells in ``grid``.

    Returns a tuple ``(collision_free, segment)`` where ``segment`` is the first
    path segment that collides with an obstacle, or ``None`` if the path is
    collision-free.
    """
    occ = (grid != 0).astype(np.uint8)
    occ[grid == 8] = 0
    occ[grid == 9] = 0
    for (x1, y1), (x2, y2) in zip(path[:-1], path[1:]):
        for x, y in bresenham_line(x1, y1, x2, y2):
            if occ[int(y), int(x)]:
                return False, ((int(x1), int(y1)), (int(x2), int(y2)))
    return True, None


def grid_shortest_path(
    grid: np.ndarray, start: Tuple[int, int], goal: Tuple[int, int]
) -> list[Tuple[int, int]]:
    """Return a simple BFS path on the grid from ``start`` to ``goal``."""
    h, w = grid.shape
    sy, sx = start[1], start[0]
    gy, gx = goal[1], goal[0]
    q = deque([(sy, sx)])
    parents: Dict[Tuple[int, int], Optional[Tuple[int, int]]] = {(sy, sx): None}
    free = lambda y, x: grid[y, x] in (0, 8, 9)
    while q:
        y, x = q.popleft()
        if (y, x) == (gy, gx):
            break
        for dy, dx in [(1, 0), (-1, 0), (0, 1), (0, -1)]:
            ny, nx = y + dy, x + dx
            if 0 <= ny < h and 0 <= nx < w and free(ny, nx):
                if (ny, nx) not in parents:
                    parents[(ny, nx)] = (y, x)
                    q.append((ny, nx))
    if (gy, gx) not in parents:
        return []
    path = []
    cur = (gy, gx)
    while cur is not None:
        cy, cx = cur
        path.append((cx, cy))
        cur = parents[cur]
    path.reverse()
    return path


def _plan(graph: nx.Graph, start: Tuple[int, int], goal: Tuple[int, int]) -> list[int]:
    """Attempt to plan a path on ``graph`` from ``start`` to ``goal``."""
    try:
        goal_node = snap_point(graph, goal)
        planner = DStarLite(graph, goal_node)
        start_node = snap_point(graph, start)
        node_path = planner.replan(start_node)
    except Exception:
        return []
    return node_path or []


def reposition_start_goal(
    grid: np.ndarray, graph: nx.Graph
) -> Tuple[Tuple[int, int], Tuple[int, int]]:
    """Choose two random nodes from the largest connected component and update the grid."""
    components = list(nx.connected_components(graph))
    if not components:
        raise GroundTruthGenerationError(
            "reposition_start_goal: graph has no components"
        )
    largest = max(components, key=len)
    if len(largest) < 2:
        raise GroundTruthGenerationError("reposition_start_goal: component too small")
    s_node, g_node = random.sample(list(largest), 2)
    sx, sy = graph.nodes[s_node]["pos"]
    gx, gy = graph.nodes[g_node]["pos"]
    grid[grid == 8] = 0
    grid[grid == 9] = 0
    if 0 <= sy < grid.shape[0] and 0 <= sx < grid.shape[1]:
        grid[int(sy), int(sx)] = 8
    if 0 <= gy < grid.shape[0] and 0 <= gx < grid.shape[1]:
        grid[int(gy), int(gx)] = 9
    return (int(sx), int(sy)), (int(gx), int(gy))


def process_file(
    file_path: Path,
    output_dir: Path,
    samples: int,
    k: int,
    dil_rad: int,
    blur_sigma: float,
):
    grid, clearance, step, cfg = load_npz(file_path)
    map_id = file_path.stem.split("_")[0]
    starts = np.argwhere(grid == 8)
    goals = np.argwhere(grid == 9)
    if starts.size == 0 or goals.size == 0:
        raise GroundTruthGenerationError(
            f"process_file: start/goal missing in {file_path}"
        )
    start = tuple(starts[0][::-1])
    goal = tuple(goals[0][::-1])

    dist, base_prm = preprocess_map(map_id, grid, samples, k)
    filtered = filter_graph(base_prm, dist, clearance, step)
    if filtered.number_of_nodes() == 0:
        raise GroundTruthGenerationError(
            f"process_file: no nodes left after filtering for {file_path}"
        )
    node_path = _plan(filtered, start, goal)
    if not node_path:
        try:
            start, goal = reposition_start_goal(grid, filtered)
        except GroundTruthGenerationError:
            raise
        node_path = _plan(filtered, start, goal)
        if not node_path:
            raise GroundTruthGenerationError(
                f"process_file: planner returned empty path for {file_path}"
            )
        # update the original npz with new start and goal
        try:
            np.savez_compressed(
                file_path,
                map=grid,
                clearance=clearance,
                step_size=step,
                config=cfg,
            )
        except Exception as exc:  # noqa: BLE001
            warnings.warn(
                f"Failed to update input map {file_path}: {exc}", RuntimeWarning
            )
    coord_path = [filtered.nodes[n]["pos"] for n in node_path]
    dense_path = densify_path(coord_path, step)
<<<<<<< HEAD
    if not path_collision_free(grid, dense_path):
        fallback = grid_shortest_path(grid, start, goal)
        if not fallback or not path_collision_free(grid, fallback):
            raise GroundTruthGenerationError(
                f"process_file: generated path intersects obstacles for {file_path}"
            )
        dense_path = fallback
=======
    collision_free, segment = path_collision_free(grid, dense_path)
    if not collision_free:
        raise GroundTruthGenerationError(
            f"process_file: generated path intersects obstacles for {file_path} at segment {segment}",
            segment=segment,
        )
>>>>>>> 48085d08
    indices = np.zeros_like(grid, dtype=np.int32)
    mask = np.zeros_like(grid, dtype=np.uint8)
    for idx, (x, y) in enumerate(dense_path, start=1):
        if 0 <= y < grid.shape[0] and 0 <= x < grid.shape[1]:
            indices[y, x] = idx
            mask[y, x] = 1
    dil = dilate(mask, dil_rad)
    heat = gaussian_blur(dil.astype(float), blur_sigma)
    if heat.max() > 0:
        heat /= heat.max()
    out_base = output_dir / file_path.stem
    try:
        np.savez_compressed(
            out_base.with_suffix(".npz"),
            indices=indices,
            mask=mask,
            heatmap=heat,
        )
    except Exception as exc:
        raise GroundTruthGenerationError(
            f"process_file: failed to write outputs for {file_path}: {exc}"
        ) from exc


def safe_process_file(
    file_path: Path,
    output_dir: Path,
    samples: int,
    k: int,
    dil_rad: int,
    blur_sigma: float,
) -> None:
    """Run ``process_file`` and issue a warning if it fails."""
    try:
        process_file(
            file_path=file_path,
            output_dir=output_dir,
            samples=samples,
            k=k,
            dil_rad=dil_rad,
            blur_sigma=blur_sigma,
        )
    except GroundTruthGenerationError as exc:
        msg = str(exc)
        if exc.segment is not None:
            msg += f" (segment {exc.segment})"
        warnings.warn(msg, RuntimeWarning)
    except Exception as exc:  # noqa: BLE001
        warnings.warn(f"Unexpected error processing {file_path}: {exc}", RuntimeWarning)


def main() -> None:
    args = parse_args()
    if args.clear_cache:
        clear_cache()
    cfg = load_config(Path(args.config))

    try:
        input_dir = Path(cfg['input_dir'])
        output_dir = Path(cfg['output_dir'])
        samples = int(cfg['samples'])
        k_neigh = int(cfg['k_neighbors'])
        processes = int(cfg['processes'])
        dil_rad = int(cfg['dilate_radius'])
        blur_sigma = float(cfg['blur_sigma'])
    except KeyError as exc:
        raise GroundTruthGenerationError(f'missing configuration key: {exc}') from exc

    output_dir.mkdir(parents=True, exist_ok=True)
    files = sorted(input_dir.glob('*.npz'))
    if not files:
        raise GroundTruthGenerationError(
            f"main: no .npz files found in {input_dir}")
    worker = partial(
        safe_process_file,
        output_dir=output_dir,
        samples=samples,
        k=k_neigh,
        dil_rad=dil_rad,
        blur_sigma=blur_sigma,
    )
    if processes > 1:
        with Pool(processes) as pool:
            for _ in tqdm(
                pool.imap_unordered(worker, files),
                total=len(files),
                desc="Generating ground truth",
            ):
                pass
    else:
        for f in tqdm(files, desc="Generating ground truth"):
            worker(f)


if __name__ == "__main__":
    main()<|MERGE_RESOLUTION|>--- conflicted
+++ resolved
@@ -312,7 +312,6 @@
             )
     coord_path = [filtered.nodes[n]["pos"] for n in node_path]
     dense_path = densify_path(coord_path, step)
-<<<<<<< HEAD
     if not path_collision_free(grid, dense_path):
         fallback = grid_shortest_path(grid, start, goal)
         if not fallback or not path_collision_free(grid, fallback):
@@ -320,14 +319,6 @@
                 f"process_file: generated path intersects obstacles for {file_path}"
             )
         dense_path = fallback
-=======
-    collision_free, segment = path_collision_free(grid, dense_path)
-    if not collision_free:
-        raise GroundTruthGenerationError(
-            f"process_file: generated path intersects obstacles for {file_path} at segment {segment}",
-            segment=segment,
-        )
->>>>>>> 48085d08
     indices = np.zeros_like(grid, dtype=np.int32)
     mask = np.zeros_like(grid, dtype=np.uint8)
     for idx, (x, y) in enumerate(dense_path, start=1):
