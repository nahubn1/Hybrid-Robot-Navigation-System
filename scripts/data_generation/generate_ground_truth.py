--- conflicted
+++ resolved
@@ -45,16 +45,6 @@
 
 
 def parse_args() -> argparse.Namespace:
-<<<<<<< HEAD
-    p = argparse.ArgumentParser(description="Generate ground truth data")
-    p.add_argument("--input-dir", type=str, required=True)
-    p.add_argument("--output-dir", type=str, required=True)
-    p.add_argument("--samples", type=int, default=500)
-    p.add_argument("--k-neighbors", type=int, default=10)
-    p.add_argument("--processes", type=int, default=1)
-    p.add_argument("--dilate-radius", type=int, default=2)
-    p.add_argument("--blur-sigma", type=float, default=1.0)
-=======
     p = argparse.ArgumentParser(description='Generate ground truth data')
     p.add_argument('--config', type=str, help='YAML configuration file')
     p.add_argument('--input-dir', type=str)
@@ -64,7 +54,7 @@
     p.add_argument('--processes', type=int)
     p.add_argument('--dilate-radius', type=int)
     p.add_argument('--blur-sigma', type=float)
->>>>>>> e5e80c2c
+    
     return p.parse_args()
 
 
@@ -284,7 +274,6 @@
 
 def main() -> None:
     args = parse_args()
-<<<<<<< HEAD
     out_dir = Path(args.output_dir)
     out_dir.mkdir(parents=True, exist_ok=True)
     files = sorted(Path(args.input_dir).glob("*.npz"))
@@ -292,30 +281,6 @@
         raise GroundTruthGenerationError(
             f"main: no .npz files found in {args.input_dir}"
         )
-=======
-
-    cfg = {}
-    if args.config:
-        cfg = load_config(Path(args.config)) or {}
-
-    input_dir = Path(args.input_dir or cfg.get('input_dir', ''))
-    output_dir = Path(args.output_dir or cfg.get('output_dir', ''))
-
-    if not input_dir or not output_dir:
-        raise GroundTruthGenerationError('input and output directories must be specified')
-
-    samples = args.samples if args.samples is not None else int(cfg.get('samples', 500))
-    k_neigh = args.k_neighbors if args.k_neighbors is not None else int(cfg.get('k_neighbors', 10))
-    processes = args.processes if args.processes is not None else int(cfg.get('processes', 1))
-    dil_rad = args.dilate_radius if args.dilate_radius is not None else int(cfg.get('dilate_radius', 2))
-    blur_sigma = args.blur_sigma if args.blur_sigma is not None else float(cfg.get('blur_sigma', 1.0))
-
-    output_dir.mkdir(parents=True, exist_ok=True)
-    files = sorted(input_dir.glob('*.npz'))
-    if not files:
-        raise GroundTruthGenerationError(
-            f"main: no .npz files found in {input_dir}")
->>>>>>> e5e80c2c
     worker = partial(
         safe_process_file,
         output_dir=output_dir,
