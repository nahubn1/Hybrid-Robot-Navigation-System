#!/usr/bin/env python3
"""Generate ground truth paths and heatmaps using PRM and D* Lite."""

from __future__ import annotations

import argparse
from functools import partial
from multiprocessing import Pool
from pathlib import Path
import pickle
import sys
import math
from typing import Tuple, Dict, Optional
from collections import deque
import random
import warnings
import hashlib
import shutil
from tqdm import tqdm
import networkx as nx

import numpy as np
import yaml


class GroundTruthGenerationError(RuntimeError):
    """Raised when ground truth generation fails."""

    def __init__(
        self,
        message: str,
        segment: tuple[tuple[int, int], tuple[int, int]] | None = None,
    ) -> None:
        super().__init__(message)
        self.segment = segment


SRC_PATH = Path(__file__).resolve().parents[2] / "src"
sys.path.append(str(SRC_PATH))

from planning_algorithms.prm import build_prm
from planning_algorithms.dstar_lite import DStarLite
from utils.image_processing import distance_transform, dilate, gaussian_blur
from utils.graph_helpers import filter_graph, snap_point, bresenham_line


def grid_hash(grid: np.ndarray) -> str:
    """Return a short hash string for ``grid``."""
    h = hashlib.sha256()
    h.update(grid.tobytes())
    return h.hexdigest()[:16]


def clear_cache(cache_dir: Path, filtered_cache_dir: Path) -> None:
    """Remove all cached files in ``cache_dir`` and ``filtered_cache_dir``."""
    shutil.rmtree(cache_dir, ignore_errors=True)
    shutil.rmtree(filtered_cache_dir, ignore_errors=True)
    cache_dir.mkdir(parents=True, exist_ok=True)
    filtered_cache_dir.mkdir(parents=True, exist_ok=True)


def load_config(path: Path) -> dict:
    with open(path, 'r') as f:
        return yaml.safe_load(f)


def parse_args() -> argparse.Namespace:
    p = argparse.ArgumentParser(description='Generate ground truth data')
    default_cfg = (
        Path(__file__).resolve().parents[2]
        / 'configs/data_generation/ground_truth_generation.yaml'
    )
    p.add_argument(
        '--config',
        type=str,
        default=str(default_cfg),
        help='YAML configuration file',
    )
    return p.parse_args()


def load_npz(file_path: Path):
    """Load a training sample from an ``npz`` file with validation."""
    if not file_path.exists():
        raise GroundTruthGenerationError(f"load_npz: file not found -> {file_path}")
    try:
        data = np.load(file_path, allow_pickle=True)
    except Exception as exc:
        raise GroundTruthGenerationError(
            f"load_npz: failed to read {file_path}: {exc}"
        ) from exc

    required = {"map", "clearance", "step_size"}
    missing = required.difference(data.files)
    if missing:
        raise GroundTruthGenerationError(
            f"load_npz: missing keys {missing} in {file_path}"
        )

    grid = data["map"]
    c = float(data["clearance"])
    s = float(data["step_size"])
    cfg = data.get("config", None)
    return grid, c, s, cfg


def preprocess_map(
    map_id: str,
    grid: np.ndarray,
    num_samples: int,
    k: int,
    cache_dir: Path,
):
    """Compute and cache distance transform and PRM for a map.

    ``map_id`` identifies the underlying base map so identical maps across
    different environments reuse the same cached data.
    """
    if grid.size == 0:
        raise GroundTruthGenerationError(
            f"preprocess_map: empty grid for map_id={map_id}"
        )
<<<<<<< HEAD
    key = f"{map_id}_{num_samples}_{k}"
=======
    key = f"{grid_hash(grid)}_{num_samples}_{k}"
>>>>>>> d5fc87cb
    dist_path = cache_dir / f"{key}_dist.npy"
    prm_path = cache_dir / f"{key}_prm.pkl"
    if dist_path.exists() and prm_path.exists():
        try:
            dist = np.load(dist_path)
            with open(prm_path, "rb") as f:
                prm = pickle.load(f)
            return dist, prm
        except Exception:
            # Corrupted cache files can occur if a previous run was interrupted
            # while writing. Remove them and regenerate from scratch.
            dist_path.unlink(missing_ok=True)
            prm_path.unlink(missing_ok=True)
    try:
        dist = distance_transform((grid != 0).astype(np.uint8))
        prm = build_prm((grid != 0).astype(np.uint8), num_samples=num_samples, k=k)
    except Exception as exc:
        raise GroundTruthGenerationError(
            f"preprocess_map: failed to build PRM for {map_id}: {exc}"
        ) from exc
    try:
        np.save(dist_path, dist)
        with open(prm_path, "wb") as f:
            pickle.dump(prm, f)
    except Exception as exc:
        raise GroundTruthGenerationError(
            f"preprocess_map: failed to write cache for {map_id}: {exc}"
        ) from exc
    return dist, prm


def densify_path(nodes: list[Tuple[int, int]], step: float) -> list[Tuple[int, int]]:
    """Return all grid cells along ``nodes`` using Bresenham line expansion."""
    if step <= 0:
        raise GroundTruthGenerationError("densify_path: step must be positive")
    if len(nodes) < 2:
        raise GroundTruthGenerationError("densify_path: need at least two nodes")
    result: list[Tuple[int, int]] = []
    last: Tuple[int, int] | None = None
    for (x1, y1), (x2, y2) in zip(nodes[:-1], nodes[1:]):
        for x, y in bresenham_line(x1, y1, x2, y2):
            pt = (int(x), int(y))
            if pt == last:
                continue
            result.append(pt)
            last = pt
    if result[-1] != nodes[-1]:
        result.append(nodes[-1])
    return result


def path_collision_free(
    grid: np.ndarray, path: list[Tuple[int, int]]
) -> tuple[bool, tuple[tuple[int, int], tuple[int, int]] | None]:
    """Check that ``path`` does not intersect occupied cells in ``grid``.

    Returns a tuple ``(collision_free, segment)`` where ``segment`` is the first
    path segment that collides with an obstacle, or ``None`` if the path is
    collision-free.
    """
    occ = (grid != 0).astype(np.uint8)
    occ[grid == 8] = 0
    occ[grid == 9] = 0
    for (x1, y1), (x2, y2) in zip(path[:-1], path[1:]):
        for x, y in bresenham_line(x1, y1, x2, y2):
            if occ[int(y), int(x)]:
                return False, ((int(x1), int(y1)), (int(x2), int(y2)))
    return True, None


def grid_shortest_path(
    grid: np.ndarray, start: Tuple[int, int], goal: Tuple[int, int]
) -> list[Tuple[int, int]]:
    """Return a simple BFS path on the grid from ``start`` to ``goal``."""
    h, w = grid.shape
    sy, sx = start[1], start[0]
    gy, gx = goal[1], goal[0]
    q = deque([(sy, sx)])
    parents: Dict[Tuple[int, int], Optional[Tuple[int, int]]] = {(sy, sx): None}
    free = lambda y, x: grid[y, x] in (0, 8, 9)
    while q:
        y, x = q.popleft()
        if (y, x) == (gy, gx):
            break
        for dy, dx in [(1, 0), (-1, 0), (0, 1), (0, -1)]:
            ny, nx = y + dy, x + dx
            if 0 <= ny < h and 0 <= nx < w and free(ny, nx):
                if (ny, nx) not in parents:
                    parents[(ny, nx)] = (y, x)
                    q.append((ny, nx))
    if (gy, gx) not in parents:
        return []
    path = []
    cur = (gy, gx)
    while cur is not None:
        cy, cx = cur
        path.append((cx, cy))
        cur = parents[cur]
    path.reverse()
    return path


def _plan(graph: nx.Graph, start: Tuple[int, int], goal: Tuple[int, int]) -> list[int]:
    """Attempt to plan a path on ``graph`` from ``start`` to ``goal``."""
    try:
        goal_node = snap_point(graph, goal)
        planner = DStarLite(graph, goal_node)
        start_node = snap_point(graph, start)
        node_path = planner.replan(start_node)
    except Exception:
        return []
    return node_path or []


def reposition_start_goal(
    grid: np.ndarray, graph: nx.Graph
) -> Tuple[Tuple[int, int], Tuple[int, int]]:
    """Choose two random nodes from the largest connected component and update the grid."""
    components = list(nx.connected_components(graph))
    if not components:
        raise GroundTruthGenerationError(
            "reposition_start_goal: graph has no components"
        )
    largest = max(components, key=len)
    if len(largest) < 2:
        raise GroundTruthGenerationError("reposition_start_goal: component too small")
    s_node, g_node = random.sample(list(largest), 2)
    sx, sy = graph.nodes[s_node]["pos"]
    gx, gy = graph.nodes[g_node]["pos"]
    grid[grid == 8] = 0
    grid[grid == 9] = 0
    if 0 <= sy < grid.shape[0] and 0 <= sx < grid.shape[1]:
        grid[int(sy), int(sx)] = 8
    if 0 <= gy < grid.shape[0] and 0 <= gx < grid.shape[1]:
        grid[int(gy), int(gx)] = 9
    return (int(sx), int(sy)), (int(gx), int(gy))


def process_file(
    file_path: Path,
    output_dir: Path,
    samples: int,
    k: int,
    dil_rad: int,
    blur_sigma: float,
    cache_dir: Path,
    filtered_cache_dir: Path,
    save_filtered_prm: bool,
):
    grid, clearance, step, cfg = load_npz(file_path)
    map_id = file_path.stem.split("_")[0]
    starts = np.argwhere(grid == 8)
    goals = np.argwhere(grid == 9)
    if starts.size == 0 or goals.size == 0:
        raise GroundTruthGenerationError(
            f"process_file: start/goal missing in {file_path}"
        )
    start = tuple(starts[0][::-1])
    goal = tuple(goals[0][::-1])

    dist, base_prm = preprocess_map(map_id, grid, samples, k, cache_dir)
    filtered = filter_graph(base_prm, dist, clearance, step)
<<<<<<< HEAD
    cache_key = f"{file_path.stem}_{samples}_{k}_{clearance}_{step}"
=======
    cache_key = f"{grid_hash(grid)}_{samples}_{k}_{clearance}_{step}"
>>>>>>> d5fc87cb
    filtered_path = filtered_cache_dir / f"{cache_key}_filtered_prm.pkl"
    if save_filtered_prm and not filtered_path.exists():
        try:
            with open(filtered_path, "wb") as f:
                pickle.dump(filtered, f)
        except Exception as exc:  # noqa: BLE001
            warnings.warn(
                f"Failed to cache filtered PRM for {file_path}: {exc}", RuntimeWarning
            )
    if filtered.number_of_nodes() == 0:
        raise GroundTruthGenerationError(
            f"process_file: no nodes left after filtering for {file_path}"
        )
    node_path = _plan(filtered, start, goal)
    if len(node_path) < 2:
        try:
            start, goal = reposition_start_goal(grid, filtered)
        except GroundTruthGenerationError:
            raise
        node_path = _plan(filtered, start, goal)
        if len(node_path) < 2:
            raise GroundTruthGenerationError(
                f"process_file: planner returned empty path for {file_path}"
            )
        # update the original npz with new start and goal
        try:
            np.savez_compressed(
                file_path,
                map=grid,
                clearance=clearance,
                step_size=step,
                config=cfg,
            )
        except Exception as exc:  # noqa: BLE001
            warnings.warn(
                f"Failed to update input map {file_path}: {exc}", RuntimeWarning
            )
    # Include the actual start and goal positions in the coordinate path so the
    # resulting dense path begins and ends exactly at these cells.
    coord_path = [start]
    coord_path.extend(filtered.nodes[n]["pos"] for n in node_path)
    coord_path.append(goal)
    dense_path = densify_path(coord_path, step)
    if not path_collision_free(grid, dense_path):
        fallback = grid_shortest_path(grid, start, goal)
        if not fallback or not path_collision_free(grid, fallback):
            raise GroundTruthGenerationError(
                f"process_file: generated path intersects obstacles for {file_path}"
            )
        dense_path = fallback
    indices = np.zeros_like(grid, dtype=np.int32)
    mask = np.zeros_like(grid, dtype=np.uint8)
    for idx, (x, y) in enumerate(dense_path, start=1):
        if 0 <= y < grid.shape[0] and 0 <= x < grid.shape[1]:
            indices[y, x] = idx
            mask[y, x] = 1
    dil = dilate(mask, dil_rad)
    heat = gaussian_blur(dil.astype(float), blur_sigma)
    if heat.max() > 0:
        heat /= heat.max()
    out_base = output_dir / file_path.stem
    try:
        np.savez_compressed(
            out_base.with_suffix(".npz"),
            indices=indices,
            mask=mask,
            heatmap=heat,
        )
    except Exception as exc:
        raise GroundTruthGenerationError(
            f"process_file: failed to write outputs for {file_path}: {exc}"
        ) from exc


def safe_process_file(
    file_path: Path,
    output_dir: Path,
    samples: int,
    k: int,
    dil_rad: int,
    blur_sigma: float,
    cache_dir: Path,
    filtered_cache_dir: Path,
    save_filtered_prm: bool,
) -> None:
    """Run ``process_file`` and issue a warning if it fails."""
    try:
        process_file(
            file_path=file_path,
            output_dir=output_dir,
            samples=samples,
            k=k,
            dil_rad=dil_rad,
            blur_sigma=blur_sigma,
            cache_dir=cache_dir,
            filtered_cache_dir=filtered_cache_dir,
            save_filtered_prm=save_filtered_prm,
        )
    except GroundTruthGenerationError as exc:
        msg = str(exc)
        if exc.segment is not None:
            msg += f" (segment {exc.segment})"
        warnings.warn(msg, RuntimeWarning)
    except Exception as exc:  # noqa: BLE001
        warnings.warn(f"Unexpected error processing {file_path}: {exc}", RuntimeWarning)


def main() -> None:
    args = parse_args()
    cfg = load_config(Path(args.config))

    cache_dir = Path(cfg.get('cache_dir', '.cache'))
    filtered_cache_dir = Path(cfg.get('filtered_cache_dir', cache_dir))
    save_filtered_prm = bool(cfg.get('save_filtered_prm', True))
    cache_dir.mkdir(parents=True, exist_ok=True)
    filtered_cache_dir.mkdir(parents=True, exist_ok=True)
    if cfg.get('clear_cache', False):
        clear_cache(cache_dir, filtered_cache_dir)

    try:
        input_dir = Path(cfg['input_dir'])
        output_dir = Path(cfg['output_dir'])
        samples = int(cfg['samples'])
        k_neigh = int(cfg['k_neighbors'])
        processes = int(cfg['processes'])
        dil_rad = int(cfg['dilate_radius'])
        blur_sigma = float(cfg['blur_sigma'])
    except KeyError as exc:
        raise GroundTruthGenerationError(f'missing configuration key: {exc}') from exc

    output_dir.mkdir(parents=True, exist_ok=True)
    files = sorted(input_dir.glob('*.npz'))
    if not files:
        raise GroundTruthGenerationError(
            f"main: no .npz files found in {input_dir}")
    worker = partial(
        safe_process_file,
        output_dir=output_dir,
        samples=samples,
        k=k_neigh,
        dil_rad=dil_rad,
        blur_sigma=blur_sigma,
        cache_dir=cache_dir,
        filtered_cache_dir=filtered_cache_dir,
        save_filtered_prm=save_filtered_prm,
    )
    if processes > 1:
        with Pool(processes) as pool:
            for _ in tqdm(
                pool.imap_unordered(worker, files),
                total=len(files),
                desc="Generating ground truth",
            ):
                pass
    else:
        for f in tqdm(files, desc="Generating ground truth"):
            worker(f)


if __name__ == "__main__":
    main()<|MERGE_RESOLUTION|>--- conflicted
+++ resolved
@@ -120,11 +120,9 @@
         raise GroundTruthGenerationError(
             f"preprocess_map: empty grid for map_id={map_id}"
         )
-<<<<<<< HEAD
+
     key = f"{map_id}_{num_samples}_{k}"
-=======
-    key = f"{grid_hash(grid)}_{num_samples}_{k}"
->>>>>>> d5fc87cb
+
     dist_path = cache_dir / f"{key}_dist.npy"
     prm_path = cache_dir / f"{key}_prm.pkl"
     if dist_path.exists() and prm_path.exists():
@@ -287,11 +285,9 @@
 
     dist, base_prm = preprocess_map(map_id, grid, samples, k, cache_dir)
     filtered = filter_graph(base_prm, dist, clearance, step)
-<<<<<<< HEAD
+
     cache_key = f"{file_path.stem}_{samples}_{k}_{clearance}_{step}"
-=======
-    cache_key = f"{grid_hash(grid)}_{samples}_{k}_{clearance}_{step}"
->>>>>>> d5fc87cb
+
     filtered_path = filtered_cache_dir / f"{cache_key}_filtered_prm.pkl"
     if save_filtered_prm and not filtered_path.exists():
         try:
