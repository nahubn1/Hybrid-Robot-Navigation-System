--- conflicted
+++ resolved
@@ -51,14 +51,12 @@
 
 
 The generator stores PRM data in directories defined in
-<<<<<<< HEAD
+
 `configs/data_generation/ground_truth_generation.yaml`. Base map caches
 are named `mapXXXX_prm.pkl` and `mapXXXX_dist.npy` so multiple
 environments share the same files. Filtered PRM caches use the full
 sample stem such as `map0001_s02_r00_filtered_prm.pkl`. Set
-=======
-`configs/data_generation/ground_truth_generation.yaml`. Set
->>>>>>> 37134dbe
+
 `clear_cache: true` in that file to remove existing cache files before
 running. Set `save_filtered_prm: false` to skip writing the filtered
 roadmap cache. Ground truth visualization parameters are read from
